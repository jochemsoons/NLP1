import re
import random
import time
import os
import math
import numpy as np
import nltk
# import matplotlib.pyplot as plt
from collections import OrderedDict
import argparse
import torch
from torch import nn
from torch import optim

from data import load_data, create_vocabulary, build_pt_vocab
from models import BOW, CBOW, DeepCBOW, PTDeepCBOW, LSTMClassifier, TreeLSTMClassifier
from utils import set_seed, print_parameters, pdump, pload

def prepare_example(example, vocab):
    """
    Map tokens to their IDs for a single example
    """
    device = torch.device('cuda' if torch.cuda.is_available() else 'cpu')
    # vocab returns 0 if the word is not there (i2w[0] = <unk>)
    x = [vocab.w2i.get(t, 0) for t in example.tokens]
    
    x = torch.LongTensor([x])
    x = x.to(device)
    
    y = torch.LongTensor([example.label])
    y = y.to(device)
    
    return x, y

def simple_evaluate(model, data, prep_fn=prepare_example, **kwargs):
    """Accuracy of a model on given data set."""
    correct = 0
    total = 0
    model.eval()  # disable dropout (explained later)

    for example in data:
        
        # convert the example input and label to PyTorch tensors
        x, target = prep_fn(example, model.vocab)

        # forward pass without backpropagation (no_grad)
        # get the output from the neural network for input x
        with torch.no_grad():
            logits = model(x)
        
        # get the prediction
        prediction = logits.argmax(dim=-1)
        
        # add the number of correct predictions to the total correct
        correct += (prediction == target).sum().item()
        total += 1

    return correct, total, correct / float(total)

def get_examples(data, shuffle=True, **kwargs):
    """Shuffle data set and return 1 example at a time (until nothing left)"""
    if shuffle:
        print("Shuffling training data")
        random.shuffle(data)  # shuffle training data each epoch
    for example in data:
        yield example

def get_minibatch(data, batch_size=25, shuffle=True):
    """Return minibatches, optional shuffling"""
    
    if shuffle:
        print("Shuffling training data")
        random.shuffle(data)  # shuffle training data each epoch
    
    batch = []
    
    # yield minibatches
    for example in data:
        batch.append(example)
        
        if len(batch) == batch_size:
            yield batch
            batch = []
        
    # in case there is something left
    if len(batch) > 0:
        yield batch

def pad(tokens, length, pad_value=1):
    """add padding 1s to a sequence to that it has the desired length"""
    return tokens + [pad_value] * (length - len(tokens))

def prepare_minibatch(mb, vocab):
    """
    Minibatch is a list of examples.
    This function converts words to IDs and returns
    torch tensors to be used as input/targets.
    """
    device = torch.device('cuda' if torch.cuda.is_available() else 'cpu')
    batch_size = len(mb)
    maxlen = max([len(ex.tokens) for ex in mb])
    
    # vocab returns 0 if the word is not there
    x = [pad([vocab.w2i.get(t, 0) for t in ex.tokens], maxlen) for ex in mb]
    
    x = torch.LongTensor(x)
    x = x.to(device)
    
    y = [ex.label for ex in mb]
    y = torch.LongTensor(y)
    y = y.to(device)
    
    return x, y

def evaluate(model, data, 
             batch_fn=get_minibatch, prep_fn=prepare_minibatch,
             batch_size=16):
    """Accuracy of a model on given data set (using mini-batches)"""
    correct = 0
    total = 0
    model.eval()  # disable dropout

    for mb in batch_fn(data, batch_size=batch_size, shuffle=False):
        x, targets = prep_fn(mb, model.vocab)
        with torch.no_grad():
            logits = model(x)
        
        predictions = logits.argmax(dim=-1).view(-1)
        
        # add the number of correct predictions to the total correct
        correct += (predictions == targets.view(-1)).sum().item()
        total += targets.size(0)

    return correct, total, correct / float(total)

def prepare_treelstm_minibatch(mb, vocab):
    """
    Returns sentences reversed (last word first)
    Returns transitions together with the sentences.  
    """
    device = torch.device('cuda' if torch.cuda.is_available() else 'cpu')
    batch_size = len(mb)
    maxlen = max([len(ex.tokens) for ex in mb])
        
    # vocab returns 0 if the word is not there
    # NOTE: reversed sequence!
    x = [pad([vocab.w2i.get(t, 0) for t in ex.tokens], maxlen)[::-1] for ex in mb]
    
    x = torch.LongTensor(x)
    x = x.to(device)
    
    y = [ex.label for ex in mb]
    y = torch.LongTensor(y)
    y = y.to(device)
    
    maxlen_t = max([len(ex.transitions) for ex in mb])
    transitions = [pad(ex.transitions, maxlen_t, pad_value=2) for ex in mb]
    transitions = np.array(transitions)
    transitions = transitions.T  # time-major
    
    return (x, transitions), y

def train_model(model, optimizer, train_data, dev_data, test_data,
                num_iterations=10000, 
                print_every=1000, eval_every=1000,
                batch_fn=get_examples, 
                prep_fn=prepare_example,
                eval_fn=simple_evaluate,
                batch_size=1, eval_batch_size=None,
                early_stopping=False):
    """Train a model."""  
    iter_i = 0
    train_loss = 0.
    print_num = 0
    start = time.time()
    criterion = nn.CrossEntropyLoss() # loss function
    best_eval = 0.
    best_iter = 0
    if early_stopping:
        early_stop_crit = 3
    # store train loss and validation accuracy during training
    # so we can plot them afterwards
    losses = []
    accuracies = []  
    
    if eval_batch_size is None:
        eval_batch_size = batch_size
    
    early_stopping_count = 0
    while True:  # when we run out of examples, shuffle and continue
        for batch in batch_fn(train_data, batch_size=batch_size):

            # forward pass
            model.train()
            x, targets = prep_fn(batch, model.vocab)
            logits = model(x)

            B = targets.size(0)  # later we will use B examples per update
            
            # compute cross-entropy loss (our criterion)
            # note that the cross entropy loss function computes the softmax for us
            loss = criterion(logits.view([B, -1]), targets.view(-1))
            train_loss += loss.item()

            # backward pass (tip: check the Introduction to PyTorch notebook)

            # erase previous gradients
            optimizer.zero_grad()
            
            # compute gradients
            loss.backward()

            # update weights - take a small step in the opposite dir of the gradient
            optimizer.step()

            print_num += 1
            iter_i += 1

            # print info
            if iter_i % print_every == 0:
                print("Iter %r: loss=%.4f, time=%.2fs" % 
                    (iter_i, train_loss, time.time()-start))
                losses.append(train_loss)
                print_num = 0        
                train_loss = 0.

            # evaluate
            if iter_i % eval_every == 0:
                _, _, accuracy = eval_fn(model, dev_data, batch_size=eval_batch_size,
                                        batch_fn=batch_fn, prep_fn=prep_fn)
                if len(accuracies) > 0:
                    if accuracies[-1] >= accuracy: 
                        early_stopping_count += 1
                        print("iter %r: dev acc=%.4f. No val improvement: early stopping count=%r" % (iter_i, accuracy, early_stopping_count))  
                    else:
                        early_stopping_count = 0
                        print("iter %r: dev acc=%.4f. Val improvement: early stopping count=%r" % (iter_i, accuracy, early_stopping_count))  
                accuracies.append(accuracy)
            
                    
                # save best model parameters
                if accuracy > best_eval:
                    print("new highscore")
                    best_eval = accuracy
                    best_iter = iter_i
                    if not os.path.exists('./model_ckpts'):
                        os.makedirs('./model_ckpts')
                    path = "./model_ckpts/{}_{}.pt".format(model.__class__.__name__, start)
                    ckpt = {
                        "state_dict": model.state_dict(),
                        "optimizer_state_dict": optimizer.state_dict(),
                        "best_eval": best_eval,
                        "best_iter": best_iter
                    }
                    torch.save(ckpt, path)

            # done training
            if iter_i == num_iterations or (early_stopping and early_stopping_count >= early_stop_crit):
                if early_stopping and early_stopping_count >= early_stop_crit:
                    print("Found no improvement for %r validation iterations. Apply early stopping.")
                print("Done training")
                
                # evaluate on train, dev, and test with best model
                print("Loading best model")
                path = "./model_ckpts/{}_{}.pt".format(model.__class__.__name__, start)        
                ckpt = torch.load(path)
                model.load_state_dict(ckpt["state_dict"])
                
                # Remove checkpoint file.
                if os.path.exists(path) and not args.keep_ckpts:
                    os.remove(path)
        
                _, _, train_acc = eval_fn(
                    model, train_data, batch_size=eval_batch_size, 
                    batch_fn=batch_fn, prep_fn=prep_fn)
                _, _, dev_acc = eval_fn(
                    model, dev_data, batch_size=eval_batch_size,
                    batch_fn=batch_fn, prep_fn=prep_fn)
                _, _, test_acc = eval_fn(
                    model, test_data, batch_size=eval_batch_size, 
                    batch_fn=batch_fn, prep_fn=prep_fn)
                
                print("best model iter {:d}: "
                    "train acc={:.4f}, dev acc={:.4f}, test acc={:.4f}".format(
                        best_iter, train_acc, dev_acc, test_acc))
                
                return losses, accuracies, best_iter, train_acc, dev_acc, test_acc



def train(args, seed, device, train_data, dev_data, test_data):
    # Set random seed for reproducibility.
    if seed:
        set_seed(seed)

    v = create_vocabulary(train_data)
    i2t = ["very negative", "negative", "neutral", "positive", "very positive"]
    t2i = OrderedDict({p : i for p, i in zip(i2t, range(len(i2t)))})

    if args.model == 'BOW':
        bow_model = BOW(len(v.w2i), len(t2i), vocab=v)
        print(bow_model)

        bow_model = bow_model.to(device)

        optimizer = optim.Adam(bow_model.parameters(), lr=0.0005)
        return train_model(bow_model, optimizer, 
            train_data=train_data, dev_data=dev_data, test_data=test_data,
            num_iterations=args.num_iterations, print_every=args.print_every, eval_every=args.eval_every, early_stopping=args.early_stopping)

    elif args.model == 'CBOW':
        cbow_model = CBOW(vocab_size=len(v.w2i),
                  embedding_dim=300, 
                  num_classes=5,
                  vocab=v)
        print(cbow_model)
        cbow_model = cbow_model.to(device)
        optimizer = optim.Adam(cbow_model.parameters(), lr=0.0005)
        return train_model(cbow_model, optimizer, 
            train_data=train_data, dev_data=dev_data, test_data=test_data,
            num_iterations=args.num_iterations, print_every=args.print_every, eval_every=args.eval_every, early_stopping=args.early_stopping)

    elif args.model == 'DeepCBOW':
        dcbow_model = DeepCBOW(vocab_size=len(v.w2i),
                  embedding_dim=300, 
                  layer_dim=100,
                  num_classes=5,
                  vocab=v)
        print(dcbow_model)
        dcbow_model = dcbow_model.to(device)
        optimizer = optim.Adam(dcbow_model.parameters(), lr=0.0005)
        return train_model(dcbow_model, optimizer, 
            train_data=train_data, dev_data=dev_data, test_data=test_data,
            num_iterations=args.num_iterations, print_every=args.print_every, eval_every=args.eval_every, early_stopping=args.early_stopping)

    else:
        glove_file = open("glove.840B.300d.sst.txt")
        word2vec_file = open("googlenews.word2vec.300d.txt")
        if args.pt_embed == 'w2v':
            pretrained_v, vectors = build_pt_vocab(word2vec_file)
        elif args.pt_embed == 'glove':
            pretrained_v, vectors = build_pt_vocab(glove_file)
        
        if args.model == 'pt_DeepCBOW':
            pt_deep_cbow_model = PTDeepCBOW(vocab_size=len(pretrained_v.w2i),
                                embedding_dim=300,
                                hidden_dim=100,
                                output_dim=5,
                                vocab=pretrained_v)
            print(pt_deep_cbow_model)

            # copy pre-trained word vectors into embeddings table
            pt_deep_cbow_model.embed.weight.data.copy_(torch.from_numpy(vectors))

            # disable training the pre-trained embeddings
            pt_deep_cbow_model.embed.weight.requires_grad = False

            # move model to specified device
            pt_deep_cbow_model = pt_deep_cbow_model.to(device)

            # train the model
            optimizer = optim.Adam(pt_deep_cbow_model.parameters(), lr=0.0005)
            return train_model(pt_deep_cbow_model, optimizer,
                train_data=train_data, dev_data=dev_data, test_data=test_data, 
                num_iterations=args.num_iterations, print_every=args.print_every, eval_every=args.eval_every, early_stopping=args.early_stopping)

        elif args.model == 'LSTM':
            lstm_model = LSTMClassifier(len(pretrained_v.w2i), 300, 168, len(t2i), pretrained_v)

            # copy pre-trained vectors into embeddings table
            with torch.no_grad():
                lstm_model.embed.weight.data.copy_(torch.from_numpy(vectors))
                lstm_model.embed.weight.requires_grad = False

            print(lstm_model)
            print_parameters(lstm_model)  
            lstm_model = lstm_model.to(device)
            optimizer = optim.Adam(lstm_model.parameters(), lr=2e-4)

            return train_model(lstm_model, optimizer, 
                train_data=train_data, dev_data=dev_data, test_data=test_data, 
                num_iterations=args.num_iterations, print_every=args.print_every, eval_every=args.eval_every,
                batch_size=args.batch_size,
                batch_fn=get_minibatch, 
                prep_fn=prepare_minibatch,
                eval_fn=evaluate,
                early_stopping=args.early_stopping)

        elif args.model == 'TreeLSTM':

            if args.childsum:
                tree_model = TreeLSTMClassifier(
                    len(pretrained_v.w2i), 300, 150, len(t2i), pretrained_v)
            else:
                tree_model = TreeLSTMClassifier(
                    len(pretrained_v.w2i), 300, 150, len(t2i), pretrained_v)

            with torch.no_grad():
                tree_model.embed.weight.data.copy_(torch.from_numpy(vectors))
                tree_model.embed.weight.requires_grad = False

            print(tree_model)
            print_parameters(tree_model)
            tree_model = tree_model.to(device)
            optimizer = optim.Adam(tree_model.parameters(), lr=2e-4)

            return train_model(tree_model, optimizer, 
                train_data=train_data, dev_data=dev_data, test_data=test_data, 
                num_iterations=args.num_iterations, print_every=args.print_every, eval_every=args.eval_every,
                prep_fn=prepare_treelstm_minibatch,
                eval_fn=evaluate,
                batch_fn=get_minibatch,
                batch_size=args.batch_size, eval_batch_size=args.batch_size,
                early_stopping=args.early_stopping)
    
            
if __name__ == '__main__':
    parser = argparse.ArgumentParser()
    parser.add_argument('--model', type = str, default='BOW', choices=['BOW', 'CBOW', 'DeepCBOW', 'pt_DeepCBOW', 'LSTM', 'TreeLSTM', 'all'])
    parser.add_argument('--pt_embed', type = str, default='w2v', choices=['w2v', 'glove'])
    parser.add_argument('--num_iterations', type=int, default=30000)
    parser.add_argument('--print_every', type=int, default=500)
    parser.add_argument('--eval_every', type=int, default=500)
    parser.add_argument('--batch_size', type=int, default=25)
    parser.add_argument('--early_stopping', default=False, action='store_true')
<<<<<<< HEAD
    parser.add_argument('--run_all', default=False, action='store_true')
    parser.add_argument('--childsum', default=False, action='store_true')

=======
    parser.add_argument('--keep_ckpts', default=False, action='store_true')
>>>>>>> 152ba1ce
    args = parser.parse_args()

    # Print parsing arguments.
    print("#" * 80)
    print("RUNNING ARGUMENTS:")
    for arg in vars(args):
        print(arg, ":", getattr(args, arg))
    print("#" * 80)

    # Setup device.
    device = torch.device('cuda' if torch.cuda.is_available() else 'cpu')
    print("Running on:", device)
    
    # Load data.
    train_data, dev_data, test_data = load_data()

    # Single run.
    if args.model != 'all':
        seed = 42
        loss_list, acc_list, best_iter, train_acc, dev_acc, test_acc = train(args, seed, device, train_data, dev_data, test_data)
        print("Model:", model)
        print("Train acc: {:.4f}, Val acc: {:.4f}, test acc: {:.4f}".format(train_acc, dev_acc, test_acc))
        print("Best iteration:{}".format(best_iter))
    
    # Run all models 3 times with different seeds.
    elif args.model == 'all':
        for model in ['BOW', 'CBOW', 'DeepCBOW', 'pt_DeepCBOW', 'LSTM', 'TreeLSTM']:
            for i, seed in enumerate([42, 43, 44]):
                args.model = model
                if model in ['BOW', 'CBOW', 'DeepCBOW', 'pt_DeepCBOW']:
                    args.num_iterations = 30000
                    args.eval_every=500
                    args.print_every=500
                else:
                    args.num_iterations = 25000
                    args.eval_every=500
                    args.print_every=500
                loss_list, acc_list, best_iter, train_acc, dev_acc, test_acc = train(args, seed, device, train_data, dev_data, test_data)
                print("\nModel:", model)
                print("Run {}/{}, seed: {}".format(i+1, 3, seed))
                print("Train acc: {:.4f}, Val acc: {:.4f}, test acc: {:.4f}".format(train_acc, dev_acc, test_acc))
                print("Best iteration:{}\n".format(best_iter))<|MERGE_RESOLUTION|>--- conflicted
+++ resolved
@@ -423,13 +423,10 @@
     parser.add_argument('--eval_every', type=int, default=500)
     parser.add_argument('--batch_size', type=int, default=25)
     parser.add_argument('--early_stopping', default=False, action='store_true')
-<<<<<<< HEAD
     parser.add_argument('--run_all', default=False, action='store_true')
     parser.add_argument('--childsum', default=False, action='store_true')
 
-=======
     parser.add_argument('--keep_ckpts', default=False, action='store_true')
->>>>>>> 152ba1ce
     args = parser.parse_args()
 
     # Print parsing arguments.
